--- conflicted
+++ resolved
@@ -3,8 +3,6 @@
 Hashcode: 3296295cdbf41fa79caa8fbaf9d5267ee5e6b657
 Date: Tue Oct 24 00:33:23 2023 +0200
 
-<<<<<<< HEAD
+
 This line will create a conflict while merging
-=======
 modify for conflict
->>>>>>> dbbd76a4
